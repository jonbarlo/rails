<<<<<<< HEAD
*   Add Date and Time `#yesterday?` and `#tomorrow?` alongside `#today?`.

    Aliased to `#prev_day?` and `#next_day?` to match the existing `#prev/next_day` methods.

    *Jatin Dhankhar*

*   Add `Enumerable#pick` to complement `ActiveRecord::Relation#pick`.

    *Eugene Kenny*
=======
*   Update to TZInfo v2.0.0.

    This changes the output of `ActiveSupport::TimeZone.utc_to_local`, but
    can be controlled with the
    `Rails.application.config.active_support.utc_to_local_returns_utc_offset_times` config.

    New Rails 6.1 apps have it enabled by default, existing apps can upgrade
    via the config in config/initializers/new_framework_defaults_6_1.rb

    See the `utc_to_local_returns_utc_offset_times` documentation for details.

    *Phil Ross and Jared Beck*
>>>>>>> e9425abe

*   [Breaking change] `ActiveSupport::Callbacks#halted_callback_hook` now receive a 2nd argument:

    `ActiveSupport::Callbacks#halted_callback_hook` now receive the name of the callback
    being halted as second argument.
    This change will allow you to differentiate which callbacks halted the chain
    and act accordingly.

    ```ruby
      class Book < ApplicationRecord
        before_save { throw(:abort) }
        before_create { throw(:abort) }

        def halted_callback_hook(filter, callback_name)
          Rails.logger.info("Book couldn't be #{callback_name}d")
        end

        Book.create # => "Book couldn't be created"
        book.save # => "Book couldn't be saved"
      end
    ```

    *Edouard Chin*

*   Support `prepend` with `ActiveSupport::Concern`.

    Allows a module with `extend ActiveSupport::Concern` to be prepended.

        module Imposter
          extend ActiveSupport::Concern

          # Same as `included`, except only run when prepended.
          prepended do
          end
        end

        class Person
          prepend Imposter
        end

    Class methods are prepended to the base class, concerning is also
    updated: `concerning :Imposter, prepend: true do`.

    *Jason Karns*, *Elia Schito*

*   Deprecate using `Range#include?` method to check the inclusion of a value
    in a date time range. It is recommended to use `Range#cover?` method
    instead of `Range#include?` to check the inclusion of a value
    in a date time range.

    *Vishal Telangre*

*   Support added for a `round_mode` parameter, in all number helpers. (See: `BigDecimal::mode`.)

    ```ruby
    number_to_currency(1234567890.50, precision: 0, round_mode: :half_down) # => "$1,234,567,890"
    number_to_percentage(302.24398923423, precision: 5, round_mode: :down) # => "302.24398%"
    number_to_rounded(389.32314, precision: 0, round_mode: :ceil) # => "390"
    number_to_human_size(483989, precision: 2, round_mode: :up) # => "480 KB"
    number_to_human(489939, precision: 2, round_mode: :floor) # => "480 Thousand"

    485000.to_s(:human, precision: 2, round_mode: :half_even) # => "480 Thousand"
    ```

    *Tom Lord*

*   `Array#to_sentence` no longer returns a frozen string.

    Before:

        ['one', 'two'].to_sentence.frozen?
        # => true

    After:

        ['one', 'two'].to_sentence.frozen?
        # => false

    *Nicolas Dular*

*   When an instance of `ActiveSupport::Duration` is converted to an `iso8601` duration string, if `weeks` are mixed with `date` parts, the `week` part will be converted to days.
    This keeps the parser and serializer on the same page.

    ```ruby
    duration = ActiveSupport::Duration.build(1000000)
    # 1 week, 4 days, 13 hours, 46 minutes, and 40.0 seconds

    duration_iso = duration.iso8601
    # P11DT13H46M40S

    ActiveSupport::Duration.parse(duration_iso)
    # 11 days, 13 hours, 46 minutes, and 40 seconds

    duration = ActiveSupport::Duration.build(604800)
    # 1 week

    duration_iso = duration.iso8601
    # P1W

    ActiveSupport::Duration.parse(duration_iso)
    # 1 week
    ```

    *Abhishek Sarkar*

*   Add block support to `ActiveSupport::Testing::TimeHelpers#travel_back`.

    *Tim Masliuchenko*

*   Update `ActiveSupport::Messages::Metadata#fresh?` to work for cookies with expiry set when
    `ActiveSupport.parse_json_times = true`.

    *Christian Gregg*

*   Support symbolic links for `content_path` in `ActiveSupport::EncryptedFile`.

    *Takumi Shotoku*

*   Improve `Range#===`, `Range#include?`, and `Range#cover?` to work with beginless (startless)
    and endless range targets.

    *Allen Hsu*, *Andrew Hodgkinson*

*   Don't use `Process#clock_gettime(CLOCK_THREAD_CPUTIME_ID)` on Solaris.

    *Iain Beeston*

*   Prevent `ActiveSupport::Duration.build(value)` from creating instances of
    `ActiveSupport::Duration` unless `value` is of type `Numeric`.

    Addresses the errant set of behaviours described in #37012 where
    `ActiveSupport::Duration` comparisons would fail confusingly
    or return unexpected results when comparing durations built from instances of `String`.

    Before:

        small_duration_from_string = ActiveSupport::Duration.build('9')
        large_duration_from_string = ActiveSupport::Duration.build('100000000000000')
        small_duration_from_int = ActiveSupport::Duration.build(9)

        large_duration_from_string > small_duration_from_string
        # => false

        small_duration_from_string == small_duration_from_int
        # => false

        small_duration_from_int < large_duration_from_string
        # => ArgumentError (comparison of ActiveSupport::Duration::Scalar with ActiveSupport::Duration failed)

        large_duration_from_string > small_duration_from_int
        # => ArgumentError (comparison of String with ActiveSupport::Duration failed)

    After:

        small_duration_from_string = ActiveSupport::Duration.build('9')
        # => TypeError (can't build an ActiveSupport::Duration from a String)

    *Alexei Emam*

*   Add `ActiveSupport::Cache::Store#delete_multi` method to delete multiple keys from the cache store.

    *Peter Zhu*

*   Support multiple arguments in `HashWithIndifferentAccess` for `merge` and `update` methods, to
    follow Ruby 2.6 addition.

    *Wojciech Wnętrzak*

*   Allow initializing `thread_mattr_*` attributes via `:default` option.

        class Scraper
          thread_mattr_reader :client, default: Api::Client.new
        end

    *Guilherme Mansur*

*   Add `compact_blank` for those times when you want to remove #blank? values from
    an Enumerable (also `compact_blank!` on Hash, Array, ActionController::Parameters).

    *Dana Sherson*

*   Make ActiveSupport::Logger Fiber-safe.

    Use `Fiber.current.__id__` in `ActiveSupport::Logger#local_level=` in order
    to make log level local to Ruby Fibers in addition to Threads.

    Example:

        logger = ActiveSupport::Logger.new(STDOUT)
        logger.level = 1
        puts "Main is debug? #{logger.debug?}"

        Fiber.new {
          logger.local_level = 0
          puts "Thread is debug? #{logger.debug?}"
        }.resume

        puts "Main is debug? #{logger.debug?}"

    Before:

        Main is debug? false
        Thread is debug? true
        Main is debug? true

    After:

        Main is debug? false
        Thread is debug? true
        Main is debug? false

    Fixes #36752.

    *Alexander Varnin*

*   Allow the `on_rotation` proc used when decrypting/verifying a message to be
    passed at the constructor level.

    Before:

        crypt = ActiveSupport::MessageEncryptor.new('long_secret')
        crypt.decrypt_and_verify(encrypted_message, on_rotation: proc { ... })
        crypt.decrypt_and_verify(another_encrypted_message, on_rotation: proc { ... })

    After:

        crypt = ActiveSupport::MessageEncryptor.new('long_secret', on_rotation: proc { ... })
        crypt.decrypt_and_verify(encrypted_message)
        crypt.decrypt_and_verify(another_encrypted_message)

    *Edouard Chin*

*   `delegate_missing_to` would raise a `DelegationError` if the object
    delegated to was `nil`. Now the `allow_nil` option has been added to enable
    the user to specify they want `nil` returned in this case.

    *Matthew Tanous*

*   `truncate` would return the original string if it was too short to be truncated
    and a frozen string if it were long enough to be truncated. Now truncate will
    consistently return an unfrozen string regardless. This behavior is consistent
    with `gsub` and `strip`.

    Before:

        'foobar'.truncate(5).frozen?
        # => true
        'foobar'.truncate(6).frozen?
        # => false

    After:

        'foobar'.truncate(5).frozen?
        # => false
        'foobar'.truncate(6).frozen?
        # => false

    *Jordan Thomas*


Please check [6-0-stable](https://github.com/rails/rails/blob/6-0-stable/activesupport/CHANGELOG.md) for previous changes.<|MERGE_RESOLUTION|>--- conflicted
+++ resolved
@@ -1,14 +1,3 @@
-<<<<<<< HEAD
-*   Add Date and Time `#yesterday?` and `#tomorrow?` alongside `#today?`.
-
-    Aliased to `#prev_day?` and `#next_day?` to match the existing `#prev/next_day` methods.
-
-    *Jatin Dhankhar*
-
-*   Add `Enumerable#pick` to complement `ActiveRecord::Relation#pick`.
-
-    *Eugene Kenny*
-=======
 *   Update to TZInfo v2.0.0.
 
     This changes the output of `ActiveSupport::TimeZone.utc_to_local`, but
@@ -21,7 +10,16 @@
     See the `utc_to_local_returns_utc_offset_times` documentation for details.
 
     *Phil Ross and Jared Beck*
->>>>>>> e9425abe
+
+*   Add Date and Time `#yesterday?` and `#tomorrow?` alongside `#today?`.
+
+    Aliased to `#prev_day?` and `#next_day?` to match the existing `#prev/next_day` methods.
+
+    *Jatin Dhankhar*
+
+*   Add `Enumerable#pick` to complement `ActiveRecord::Relation#pick`.
+
+    *Eugene Kenny*
 
 *   [Breaking change] `ActiveSupport::Callbacks#halted_callback_hook` now receive a 2nd argument:
 
