require 'active_support/configurable'
require 'active_support/descendants_tracker'
require 'active_support/core_ext/module/anonymous'

module AbstractController
  class Error < StandardError; end
  class ActionNotFound < StandardError; end

  class Base
    attr_internal :response_body
    attr_internal :action_name

    include ActiveSupport::Configurable
    extend ActiveSupport::DescendantsTracker

    class << self
      attr_reader :abstract
      alias_method :abstract?, :abstract

      # Define a controller as abstract. See internal_methods for more
      # details.
      def abstract!
        @abstract = true
      end

<<<<<<< HEAD
      def inherited(klass)
        ::AbstractController::Base.descendants << klass.to_s
        super
      end

      # A list of all descendants of AbstractController::Base. This is
      # useful for initializers which need to add behavior to all controllers.
      def descendants
        @descendants ||= []
      end

=======
>>>>>>> 50d37a76
      # A list of all internal methods for a controller. This finds the first
      # abstract superclass of a controller, and gets a list of all public
      # instance methods on that abstract class. Public instance methods of
      # a controller would normally be considered action methods, so we
      # are removing those methods on classes declared as abstract
      # (ActionController::Metal and ActionController::Base are defined
      # as abstract)
      def internal_methods
        controller = self
        controller = controller.superclass until controller.abstract?
        controller.public_instance_methods(true)
      end

      # The list of hidden actions to an empty Array. Defaults to an
      # empty Array. This can be modified by other modules or subclasses
      # to specify particular actions as hidden.
      #
      # ==== Returns
      # Array[String]:: An array of method names that should not be
      #                 considered actions.
      def hidden_actions
        []
      end

      # A list of method names that should be considered actions. This
      # includes all public instance methods on a controller, less
      # any internal methods (see #internal_methods), adding back in
      # any methods that are internal, but still exist on the class
      # itself. Finally, #hidden_actions are removed.
      #
      # ==== Returns
      # Array[String]:: A list of all methods that should be considered
      #                 actions.
      def action_methods
        @action_methods ||= begin
          # All public instance methods of this class, including ancestors
          methods = public_instance_methods(true).map { |m| m.to_s }.to_set -
            # Except for public instance methods of Base and its ancestors
            internal_methods.map { |m| m.to_s } +
            # Be sure to include shadowed public instance methods of this class
            public_instance_methods(false).map { |m| m.to_s } -
            # And always exclude explicitly hidden actions
            hidden_actions

          # Clear out AS callback method pollution
          methods.reject { |method| method =~ /_one_time_conditions/ }
        end
      end

      # Returns the full controller name, underscored, without the ending Controller.
      # For instance, MyApp::MyPostsController would return "my_app/my_posts" for
      # controller_name.
      #
      # ==== Returns
      # String
      def controller_path
        @controller_path ||= name.sub(/Controller$/, '').underscore unless anonymous?
      end
    end

    abstract!

    # Calls the action going through the entire action dispatch stack.
    #
    # The actual method that is called is determined by calling
    # #method_for_action. If no method can handle the action, then an
    # ActionNotFound error is raised.
    #
    # ==== Returns
    # self
    def process(action, *args)
      @_action_name = action_name = action.to_s

      unless action_name = method_for_action(action_name)
        raise ActionNotFound, "The action '#{action}' could not be found for #{self.class.name}" 
      end

      @_response_body = nil

      process_action(action_name, *args)
    end

    # Delegates to the class' #controller_path
    def controller_path
      self.class.controller_path
    end

    def action_methods
      self.class.action_methods
    end

    private

      # Returns true if the name can be considered an action. This can
      # be overridden in subclasses to modify the semantics of what
      # can be considered an action.
      #
      # ==== Parameters
      # name<String>:: The name of an action to be tested
      #
      # ==== Returns
      # TrueClass, FalseClass
      def action_method?(name)
        self.class.action_methods.include?(name)
      end

      # Call the action. Override this in a subclass to modify the
      # behavior around processing an action. This, and not #process,
      # is the intended way to override action dispatching.
      def process_action(method_name, *args)
        send_action(method_name, *args)
      end

      # Actually call the method associated with the action. Override
      # this method if you wish to change how action methods are called,
      # not to add additional behavior around it. For example, you would
      # override #send_action if you want to inject arguments into the
      # method.
      alias send_action send

      # If the action name was not found, but a method called "action_missing"
      # was found, #method_for_action will return "_handle_action_missing".
      # This method calls #action_missing with the current action name.
      def _handle_action_missing
        action_missing(@_action_name)
      end

      # Takes an action name and returns the name of the method that will
      # handle the action. In normal cases, this method returns the same
      # name as it receives. By default, if #method_for_action receives
      # a name that is not an action, it will look for an #action_missing
      # method and return "_handle_action_missing" if one is found.
      #
      # Subclasses may override this method to add additional conditions
      # that should be considered an action. For instance, an HTTP controller
      # with a template matching the action name is considered to exist.
      #
      # If you override this method to handle additional cases, you may
      # also provide a method (like _handle_method_missing) to handle
      # the case.
      #
      # If none of these conditions are true, and method_for_action
      # returns nil, an ActionNotFound exception will be raised.
      #
      # ==== Parameters
      # action_name<String>:: An action name to find a method name for
      #
      # ==== Returns
      # String:: The name of the method that handles the action
      # nil::    No method name could be found. Raise ActionNotFound.
      def method_for_action(action_name)
        if action_method?(action_name) then action_name
        elsif respond_to?(:action_missing, true) then "_handle_action_missing"
        end
      end
  end
end<|MERGE_RESOLUTION|>--- conflicted
+++ resolved
@@ -23,20 +23,6 @@
         @abstract = true
       end
 
-<<<<<<< HEAD
-      def inherited(klass)
-        ::AbstractController::Base.descendants << klass.to_s
-        super
-      end
-
-      # A list of all descendants of AbstractController::Base. This is
-      # useful for initializers which need to add behavior to all controllers.
-      def descendants
-        @descendants ||= []
-      end
-
-=======
->>>>>>> 50d37a76
       # A list of all internal methods for a controller. This finds the first
       # abstract superclass of a controller, and gets a list of all public
       # instance methods on that abstract class. Public instance methods of
