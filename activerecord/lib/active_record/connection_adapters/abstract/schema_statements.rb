--- conflicted
+++ resolved
@@ -1166,15 +1166,9 @@
           if order = options[:order]
             case order
             when Hash
-<<<<<<< HEAD
-              column_names.each { |name| option_strings[name] += " #{order[name].upcase}" if order.has_key?(name) }
-            when String
-              column_names.each { |name| option_strings[name] += " #{order.upcase}" }
-=======
               quoted_columns.each { |name, column| column << " #{order[name].upcase}" if order[name].present? }
             when String
               quoted_columns.each { |name, column| column << " #{order.upcase}" if order.present? }
->>>>>>> a57cd387
             end
           end
 
@@ -1182,23 +1176,11 @@
         end
 
         # Overridden by the MySQL adapter for supporting index lengths
-<<<<<<< HEAD
-        def quoted_columns_for_index(column_names, options = {})
-          return [column_names] if column_names.is_a?(String)
-
-          option_strings = Hash[column_names.map { |name| [name, ""] }]
-
-          # add index sort order if supported
-=======
         def add_options_for_index_columns(quoted_columns, **options)
->>>>>>> a57cd387
           if supports_index_sort_order?
             quoted_columns = add_index_sort_order(quoted_columns, options)
           end
 
-<<<<<<< HEAD
-          column_names.map { |name| quote_column_name(name) + option_strings[name] }
-=======
           quoted_columns
         end
 
@@ -1207,7 +1189,6 @@
 
           quoted_columns = Hash[column_names.map { |name| [name, quote_column_name(name).dup] }]
           add_options_for_index_columns(quoted_columns, options).values
->>>>>>> a57cd387
         end
 
         def index_name_for_remove(table_name, options = {})
