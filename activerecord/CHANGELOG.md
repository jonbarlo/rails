--- conflicted
+++ resolved
@@ -1,11 +1,5 @@
-<<<<<<< HEAD
-=======
 *   Allow generated create_table migrations to include or skip timestamps
 
-    *Michael Duchemin*
-
-*   Fix `relation.create` to avoid leaking scope to initialization block and callbacks.
->>>>>>> 93d20900
-
+     *Michael Duchemin*
 
 Please check [6-0-stable](https://github.com/rails/rails/blob/6-0-stable/activerecord/CHANGELOG.md) for previous changes.