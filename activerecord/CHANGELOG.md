<<<<<<< HEAD
*   Fixed automatic inverse_of for models nested in module.

    *Andrew McCloud*

*   Change `ActiveRecord::Relation#update` behavior so that it can
    be called without passing ids of the records to be updated.

    This change allows to update multiple records returned by
    `ActiveRecord::Relation` with callbacks and validations.

        # Before
        # ArgumentError: wrong number of arguments (1 for 2)
        Comment.where(group: 'expert').update(body: "Group of Rails Experts")

        # After
        # Comments with group expert updated with body "Group of Rails Experts"
        Comment.where(group: 'expert').update(body: "Group of Rails Experts")

    *Prathamesh Sonpatki*
=======
*   Format the datetime string according to the precision of the datetime field.

    Incompatible to rounding behavior between MySQL 5.6 and earlier.

    In 5.5, when you insert `2014-08-17 12:30:00.999999` the fractional part
    is ignored. In 5.6, it's rounded to `2014-08-17 12:30:01`:

    http://bugs.mysql.com/bug.php?id=68760

    *Ryuta Kamizono*

*   Allow precision option for MySQL datetimes.

    *Ryuta Kamizono*
>>>>>>> 4157f5d1

*   Fix `reaping_frequency` option when the value is a string.

    This usually happens when it is configured using `DATABASE_URL`.

    *korbin*

*   Fix error message when trying to create an associated record and the foreign
    key is missing.

    Before this fix the following exception was being raised:

        NoMethodError: undefined method `val' for #<Arel::Nodes::BindParam:0x007fc64d19c218>

    Now the message is:

        ActiveRecord::UnknownAttributeError: unknown attribute 'foreign_key' for Model.

    *Rafael Mendonça França*

*   When a table has a composite primary key, the `primary_key` method for
    SQLite3 and PostgreSQL adapters was only returning the first field of the key.
    Ensures that it will return nil instead, as Active Record doesn't support
    composite primary keys.

    Fixes #18070.

    *arthurnn*

*   `validates_size_of` / `validates_length_of` do not count records,
    which are `marked_for_destruction?`.

    Fixes #7247.

    *Yves Senn*

*   Ensure `first!` and friends work on loaded associations.

    Fixes #18237.

    *Sean Griffin*

*   `eager_load` preserves readonly flag for associations.

    Closes #15853.

    *Takashi Kokubun*

*   Provide `:touch` option to `save()` to accommodate saving without updating
    timestamps.

    Fixes #18202.

    *Dan Olson*

*   Provide a more helpful error message when an unsupported class is passed to
    `serialize`.

    Fixes #18224.

    *Sean Griffin*

*   Add bigint primary key support for MySQL.

    Example:

        create_table :foos, id: :bigint do |t|
        end

    *Ryuta Kamizono*

*   Support for any type primary key.

    Fixes #14194.

    *Ryuta Kamizono*

*   Dump the default `nil` for PostgreSQL UUID primary key.

    *Ryuta Kamizono*

*   Add a `:foreign_key` option to `references` and associated migration
    methods. The model and migration generators now use this option, rather than
    the `add_foreign_key` form.

    *Sean Griffin*

*   Don't raise when writing an attribute with an out-of-range datetime passed
    by the user.

    *Grey Baker*

*   Replace deprecated `ActiveRecord::Tasks::DatabaseTasks#load_schema` with
    `ActiveRecord::Tasks::DatabaseTasks#load_schema_for`.

    *Yves Senn*

*   Fixes bug with 'ActiveRecord::Type::Numeric' that causes negative values to
    be marked as having changed when set to the same negative value.

    Closes #18161.

    *Daniel Fox*

*   Introduce `force: :cascade` option for `create_table`. Using this option
    will recreate tables even if they have dependent objects (like foreign keys).
    `db/schema.rb` now uses `force: :cascade`. This makes it possible to
    reload the schema when foreign keys are in place.

    *Matthew Draper*, *Yves Senn*

*   `db:schema:load` and `db:structure:load` no longer purge the database
    before loading the schema. This is left for the user to do.
    `db:test:prepare` will still purge the database.

    Closes #17945.

    *Yves Senn*

*   Fix undesirable RangeError by `Type::Integer`. Add `Type::UnsignedInteger`.

    *Ryuta Kamizono*

*   Add `foreign_type` option to `has_one` and `has_many` association macros.

    This option enables to define the column name of associated object's type for polymorphic associations.

    *Ulisses Almeida, Kassio Borges*

*   Remove deprecated behavior allowing nested arrays to be passed as query
    values.

    *Melanie Gilman*

*   Deprecate passing a class as a value in a query. Users should pass strings
    instead.

    *Melanie Gilman*

*   `add_timestamps` and `remove_timestamps` now properly reversible with
    options.

    *Noam Gagliardi-Rabinovich*

*   `ActiveRecord::ConnectionAdapters::ColumnDumper#column_spec` and
    `ActiveRecord::ConnectionAdapters::ColumnDumper#prepare_column_options` no
    longer have a `types` argument. They should access
    `connection#native_database_types` directly.

    *Yves Senn*

Please check [4-2-stable](https://github.com/rails/rails/blob/4-2-stable/activerecord/CHANGELOG.md) for previous changes.<|MERGE_RESOLUTION|>--- conflicted
+++ resolved
@@ -1,4 +1,18 @@
-<<<<<<< HEAD
+*   Format the datetime string according to the precision of the datetime field.
+
+    Incompatible to rounding behavior between MySQL 5.6 and earlier.
+
+    In 5.5, when you insert `2014-08-17 12:30:00.999999` the fractional part
+    is ignored. In 5.6, it's rounded to `2014-08-17 12:30:01`:
+
+    http://bugs.mysql.com/bug.php?id=68760
+
+    *Ryuta Kamizono*
+
+*   Allow precision option for MySQL datetimes.
+
+    *Ryuta Kamizono*
+
 *   Fixed automatic inverse_of for models nested in module.
 
     *Andrew McCloud*
@@ -18,22 +32,6 @@
         Comment.where(group: 'expert').update(body: "Group of Rails Experts")
 
     *Prathamesh Sonpatki*
-=======
-*   Format the datetime string according to the precision of the datetime field.
-
-    Incompatible to rounding behavior between MySQL 5.6 and earlier.
-
-    In 5.5, when you insert `2014-08-17 12:30:00.999999` the fractional part
-    is ignored. In 5.6, it's rounded to `2014-08-17 12:30:01`:
-
-    http://bugs.mysql.com/bug.php?id=68760
-
-    *Ryuta Kamizono*
-
-*   Allow precision option for MySQL datetimes.
-
-    *Ryuta Kamizono*
->>>>>>> 4157f5d1
 
 *   Fix `reaping_frequency` option when the value is a string.
 
