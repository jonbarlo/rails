<<<<<<< HEAD
*   For missed association exception message
    which is raised in `ActiveRecord::Associations::Preloader` class
    added owner record class name in order to simplify to find problem code.
=======
*   Generate subquery for `Relation` if it passed as array condition for `where` method

    Example:
        # Before
        Blog.where('id in (?)', Blog.where(id: 1))
        # =>  SELECT "blogs".* FROM "blogs"  WHERE "blogs"."id" = 1
        # =>  SELECT "blogs".* FROM "blogs"  WHERE (id IN (1))

        # After
        Blog.where('id in (?)', Blog.where(id: 1).select(:id))
        # =>  SELECT "blogs".* FROM "blogs"
        #     WHERE "blogs"."id" IN (SELECT "blogs"."id" FROM "blogs"  WHERE "blogs"."id" = 1)

    Fixes: #12415
>>>>>>> bc293ff6

    *Paul Nikitochkin*

*   `has_and_belongs_to_many` is now transparently implemented in terms of
    `has_many :through`.  Behavior should remain the same, if not, it is a bug.

*   `create_savepoint`, `rollback_to_savepoint` and `release_savepoint` accept
    a savepoint name.

    *Yves Senn*

*   Make `next_migration_number` accessible for third party generators.

    *Yves Senn*

*   Objects instantiated using a null relationship will now retain the
    attributes of the where clause.

    Fixes #11676, #11675, #11376.

    *Paul Nikitochkin*, *Peter Brown*, *Nthalk*

*   Fixed `ActiveRecord::Associations::CollectionAssociation#find`
    when using `has_many` association with `:inverse_of` and finding an array of one element,
    it should return an array of one element too.

    *arthurnn*

*   Callbacks on has_many should access the in memory parent if a inverse_of is set.

    *arthurnn*

*   `ActiveRecord::ConnectionAdapters.string_to_time` respects
    string with timezone (e.g. Wed, 04 Sep 2013 20:30:00 JST).

    Fixes #12278.

    *kennyj*

*   Calling `update_attributes` will now throw an `ArgumentError` whenever it
    gets a `nil` argument. More specifically, it will throw an error if the
    argument that it gets passed does not respond to to `stringify_keys`.

    Example:

        @my_comment.update_attributes(nil)  # => raises ArgumentError

    *John Wang*

*   Deprecate `quoted_locking_column` method, which isn't used anywhere.

    *kennyj*

*   Migration dump UUID default functions to schema.rb.

    Fixes #10751.

    *kennyj*

*   Fixed a bug in `ActiveRecord::Associations::CollectionAssociation#find_by_scan`
    when using `has_many` association with `:inverse_of` option and UUID primary key.

    Fixes #10450.

    *kennyj*

*   ActiveRecord::Base#<=> has been removed.  Primary keys may not be in order,
    or even be numbers, so sorting by id doesn't make sense.  Please use `sort_by`
    and specify the attribute you wish to sort with.  For example, change:

      Post.all.to_a.sort

    to:

      Post.all.to_a.sort_by(&:id)

    *Aaron Patterson*

*   Fix: joins association, with defined in the scope block constraints by using several
    where constraints and at least of them is not `Arel::Nodes::Equality`,
    generates invalid SQL expression.

    Fixes #11963.

    *Paul Nikitochkin*

*   Deprecate the delegation of Array bang methods for associations.
    To use them, instead first call `#to_a` on the association to access the
    array to be acted on.

    *Ben Woosley*

*   `CollectionAssociation#first`/`#last` (e.g. `has_many`) use a `LIMIT`ed
    query to fetch results rather than loading the entire collection.

    *Lann Martin*

*   Make possible to run SQLite rake tasks without the `Rails` constant defined.

    *Damien Mathieu*

*   Allow Relation#from to accept other relations with bind values.

    *Ryan Wallace*

*   Fix inserts with prepared statements disabled.

    Fixes #12023.

    *Rafael Mendonça França*

*   Setting a has_one association on a new record no longer causes an empty
    transaction.

    *Dylan Thacker-Smith*

*   Fix `AR::Relation#merge` sometimes failing to preserve `readonly(false)` flag.

    *thedarkone*

*   Re-use `order` argument pre-processing for `reorder`.

    *Paul Nikitochkin*

*   Fix PredicateBuilder so polymorphic association keys in `where` clause can
    accept objects other than direct descendants of `ActiveRecord::Base` (decorated
    models, for example).

    *Mikhail Dieterle*

*   PostgreSQL adapter recognizes negative money values formatted with
    parentheses (eg. `($1.25) # => -1.25`)).
    Fixes #11899.

    *Yves Senn*

*   Stop interpreting SQL 'string' columns as :string type because there is no
    common STRING datatype in SQL.

    *Ben Woosley*

*   `ActiveRecord::FinderMethods#exists?` returns `true`/`false` in all cases.

    *Xavier Noria*

*   Assign inet/cidr attribute with `nil` value for invalid address.

    Example:

        record = User.new
        record.logged_in_from_ip # is type of an inet or a cidr

        # Before:
        record.logged_in_from_ip = 'bad ip address' # raise exception

        # After:
        record.logged_in_from_ip = 'bad ip address' # do not raise exception
        record.logged_in_from_ip # => nil
        record.logged_in_from_ip_before_type_cast # => 'bad ip address'

    *Paul Nikitochkin*

*   `add_to_target` now accepts a second optional `skip_callbacks` argument

    If truthy, it will skip the :before_add and :after_add callbacks.

    *Ben Woosley*

*   Fix interactions between `:before_add` callbacks and nested attributes
    assignment of `has_many` associations, when the association was not
    yet loaded:

    - A `:before_add` callback was being called when a nested attributes
      assignment assigned to an existing record.

    - Nested Attributes assignment did not affect the record in the
      association target when a `:before_add` callback triggered the
      loading of the association

    *Jörg Schray*

*   Allow enable_extension migration method to be revertible.

    *Eric Tipton*

*   Type cast hstore values on write, so that the value is consistent
    with reading from the database.

    Example:

        x = Hstore.new tags: {"bool" => true, "number" => 5}

        # Before:
        x.tags # => {"bool" => true, "number" => 5}

        # After:
        x.tags # => {"bool" => "true", "number" => "5"}

    *Yves Senn* , *Severin Schoepke*

*   Fix multidimensional PG arrays containing non-string items.

    *Yves Senn*

*   Fixes bug when using includes combined with select, the select statement was overwritten.

    Fixes #11773

    *Edo Balvers*

*   Load fixtures from linked folders.

    *Kassio Borges*

*   Create a directory for sqlite3 file if not present on the system.

    *Richard Schneeman*

*   Removed redundant override of `xml` column definition for PG,
    in order to use `xml` column type instead of `text`.

    *Paul Nikitochkin*, *Michael Nikitochkin*

*   Revert `ActiveRecord::Relation#order` change that make new order
    prepend the old one.

    Before:

        User.order("name asc").order("created_at desc")
        # SELECT * FROM users ORDER BY created_at desc, name asc

    After:

        User.order("name asc").order("created_at desc")
        # SELECT * FROM users ORDER BY name asc, created_at desc

    This also affects order defined in `default_scope` or any kind of associations.

*   Add ability to define how a class is converted to Arel predicates.
    For example, adding a very vendor specific regex implementation:

        regex_handler = proc do |column, value|
          Arel::Nodes::InfixOperation.new('~', column, value.source)
        end
        ActiveRecord::PredicateBuilder.register_handler(Regexp, regex_handler)

    *Sean Griffin & @joannecheng*

*   Don't allow `quote_value` to be called without a column.

    Some adapters require column information to do their job properly.
    By enforcing the provision of the column for this internal method
    we ensure that those using adapters that require column information
    will always get the proper behavior.

    *Ben Woosley*

*   When using optimistic locking, `update` was not passing the column to `quote_value`
    to allow the connection adapter to properly determine how to quote the value. This was
    affecting certain databases that use specific column types.

    Fixes #6763.

    *Alfred Wong*

*   rescue from all exceptions in `ConnectionManagement#call`

    Fixes #11497.

    As `ActiveRecord::ConnectionAdapters::ConnectionManagement` middleware does
    not rescue from Exception (but only from StandardError), the Connection
    Pool quickly runs out of connections when multiple erroneous Requests come
    in right after each other.

    Rescuing from all exceptions and not just StandardError, fixes this
    behaviour.

    *Vipul A M*

*   `change_column` for PostgreSQL adapter respects the `:array` option.

    *Yves Senn*

*   Remove deprecation warning from `attribute_missing` for attributes that are columns.

    *Arun Agrawal*

*   Remove extra decrement of transaction deep level.

    Fixes #4566.

    *Paul Nikitochkin*

*   Reset @column_defaults when assigning `locking_column`.
    We had a potential problem. For example:

    class Post < ActiveRecord::Base
      self.column_defaults  # if we call this unintentionally before setting locking_column ...
      self.locking_column = 'my_locking_column'
    end

    Post.column_defaults["my_locking_column"]
    => nil # expected value is 0 !

    *kennyj*

*   Remove extra select and update queries on save/touch/destroy ActiveRecord model
    with belongs to reflection with option `touch: true`.

    Fixes #11288.

    *Paul Nikitochkin*

*   Remove deprecated nil-passing to the following `SchemaCache` methods:
    `primary_keys`, `tables`, `columns` and `columns_hash`.

    *Yves Senn*

*   Remove deprecated block filter from `ActiveRecord::Migrator#migrate`.

    *Yves Senn*

*   Remove deprecated String constructor from `ActiveRecord::Migrator`.

    *Yves Senn*

*   Remove deprecated `scope` use without passing a callable object.

    *Arun Agrawal*

*   Remove deprecated `transaction_joinable=` in favor of `begin_transaction`
    with `:joinable` option.

    *Arun Agrawal*

*   Remove deprecated `decrement_open_transactions`.

    *Arun Agrawal*

*   Remove deprecated `increment_open_transactions`.

    *Arun Agrawal*

*   Remove deprecated `PostgreSQLAdapter#outside_transaction?`
    method. You can use `#transaction_open?` instead.

    *Yves Senn*

*   Remove deprecated `ActiveRecord::Fixtures.find_table_name` in favor of
    `ActiveRecord::Fixtures.default_fixture_model_name`.

    *Vipul A M*

*   Removed deprecated `columns_for_remove` from `SchemaStatements`.

    *Neeraj Singh*

*   Remove deprecated `SchemaStatements#distinct`.

    *Francesco Rodriguez*

*   Move deprecated `ActiveRecord::TestCase` into the rails test
    suite. The class is no longer public and is only used for internal
    Rails tests.

    *Yves Senn*

*   Removed support for deprecated option `:restrict` for `:dependent`
    in associations.

    *Neeraj Singh*

*   Removed support for deprecated `delete_sql` in associations.

    *Neeraj Singh*

*   Removed support for deprecated `insert_sql` in associations.

    *Neeraj Singh*

*   Removed support for deprecated `finder_sql` in associations.

    *Neeraj Singh*

*   Support array as root element in JSON fields.

    *Alexey Noskov & Francesco Rodriguez*

*   Removed support for deprecated `counter_sql` in associations.

    *Neeraj Singh*

*   Do not invoke callbacks when `delete_all` is called on collection.

    Method `delete_all` should not be invoking callbacks and this
    feature was deprecated in Rails 4.0. This is being removed.
    `delete_all` will continue to honor the `:dependent` option. However
    if `:dependent` value is `:destroy` then the default deletion
    strategy for that collection will be applied.

    User can also force a deletion strategy by passing parameter to
    `delete_all`. For example you can do `@post.comments.delete_all(:nullify)` .

    *Neeraj Singh*

*   Calling default_scope without a proc will now raise `ArgumentError`.

    *Neeraj Singh*

*   Removed deprecated method `type_cast_code` from Column.

    *Neeraj Singh*

*   Removed deprecated options `delete_sql` and `insert_sql` from HABTM
    association.

    Removed deprecated options `finder_sql` and `counter_sql` from
    collection association.

    *Neeraj Singh*

*   Remove deprecated `ActiveRecord::Base#connection` method.
    Make sure to access it via the class.

    *Yves Senn*

*   Remove deprecation warning for `auto_explain_threshold_in_seconds`.

    *Yves Senn*

*   Remove deprecated `:distinct` option from `Relation#count`.

    *Yves Senn*

*   Removed deprecated methods `partial_updates`, `partial_updates?` and
    `partial_updates=`.

    *Neeraj Singh*

*   Removed deprecated method `scoped`

    *Neeraj Singh*

*   Removed deprecated method `default_scopes?`

    *Neeraj Singh*

*   Remove implicit join references that were deprecated in 4.0.

    Example:

        # before with implicit joins
        Comment.where('posts.author_id' => 7)

        # after
        Comment.references(:posts).where('posts.author_id' => 7)

    *Yves Senn*

*   Apply default scope when joining associations. For example:

        class Post < ActiveRecord::Base
          default_scope -> { where published: true }
        end

        class Comment
          belongs_to :post
        end

    When calling `Comment.joins(:post)`, we expect to receive only
    comments on published posts, since that is the default scope for
    posts.

    Before this change, the default scope from `Post` was not applied,
    so we'd get comments on unpublished posts.

    *Jon Leighton*

*   Remove `activerecord-deprecated_finders` as a dependency

    *Łukasz Strzałkowski*

*   Remove Oracle / Sqlserver / Firebird database tasks that were deprecated in 4.0.

    *kennyj*

*   `find_each` now returns an `Enumerator` when called without a block, so that it
    can be chained with other `Enumerable` methods.

    *Ben Woosley*

*   `ActiveRecord::Result.each` now returns an `Enumerator` when called without
     a block, so that it can be chained with other `Enumerable` methods.

    *Ben Woosley*

*   Flatten merged join_values before building the joins.

    While joining_values special treatment is given to string values.
    By flattening the array it ensures that string values are detected
    as strings and not arrays.

    Fixes #10669.

    *Neeraj Singh and iwiznia*

*   Do not load all child records for inverse case.

    currently `post.comments.find(Comment.first.id)` would load all
    comments for the given post to set the inverse association.

    This has a huge performance penalty. Because if post has 100k
    records and all these 100k records would be loaded in memory
    even though the comment id was supplied.

    Fix is to use in-memory records only if loaded? is true. Otherwise
    load the records using full sql.

    Fixes #10509.

    *Neeraj Singh*

*   `inspect` on Active Record model classes does not initiate a
    new connection. This means that calling `inspect`, when the
    database is missing, will no longer raise an exception.
    Fixes #10936.

    Example:

        Author.inspect # => "Author(no database connection)"

    *Yves Senn*

*   Handle single quotes in PostgreSQL default column values.
    Fixes #10881.

    *Dylan Markow*

*   Log the sql that is actually sent to the database.

    If I have a query that produces sql
    `WHERE "users"."name" = 'a         b'` then in the log all the
    whitespace is being squeezed. So the sql that is printed in the
    log is `WHERE "users"."name" = 'a b'`.

    Do not squeeze whitespace out of sql queries. Fixes #10982.

    *Neeraj Singh*

*   Fixture setup does no longer depend on `ActiveRecord::Base.configurations`.
    This is relevant when `ENV["DATABASE_URL"]` is used in place of a `database.yml`.

    *Yves Senn*

*   Fix mysql2 adapter raises the correct exception when executing a query on a
    closed connection.

    *Yves Senn*

*   Ambiguous reflections are on :through relationships are no longer supported.
    For example, you need to change this:

        class Author < ActiveRecord::Base
          has_many :posts
          has_many :taggings, :through => :posts
        end

        class Post < ActiveRecord::Base
          has_one :tagging
          has_many :taggings
        end

        class Tagging < ActiveRecord::Base
        end

    To this:

        class Author < ActiveRecord::Base
          has_many :posts
          has_many :taggings, :through => :posts, :source => :tagging
        end

        class Post < ActiveRecord::Base
          has_one :tagging
          has_many :taggings
        end

        class Tagging < ActiveRecord::Base
        end

    *Aaron Patterson*

*   Remove column restrictions for `count`, let the database raise if the SQL is
    invalid. The previous behavior was untested and surprising for the user.
    Fixes #5554.

    Example:

        User.select("name, username").count
        # Before => SELECT count(*) FROM users
        # After => ActiveRecord::StatementInvalid

        # you can still use `count(:all)` to perform a query unrelated to the
        # selected columns
        User.select("name, username").count(:all) # => SELECT count(*) FROM users

    *Yves Senn*

*   Rails now automatically detects inverse associations. If you do not set the
    `:inverse_of` option on the association, then Active Record will guess the
    inverse association based on heuristics.

    Note that automatic inverse detection only works on `has_many`, `has_one`,
    and `belongs_to` associations. Extra options on the associations will
    also prevent the association's inverse from being found automatically.

    The automatic guessing of the inverse association uses a heuristic based
    on the name of the class, so it may not work for all associations,
    especially the ones with non-standard names.

    You can turn off the automatic detection of inverse associations by setting
    the `:inverse_of` option to `false` like so:

        class Taggable < ActiveRecord::Base
          belongs_to :tag, inverse_of: false
        end

    *John Wang*

*   Fix `add_column` with `array` option when using PostgreSQL. Fixes #10432

    *Adam Anderson*

*   Usage of `implicit_readonly` is being removed`. Please use `readonly` method
    explicitly to mark records as `readonly.
    Fixes #10615.

    Example:

        user = User.joins(:todos).select("users.*, todos.title as todos_title").readonly(true).first
        user.todos_title = 'clean pet'
        user.save! # will raise error

    *Yves Senn*

*   Fix the `:primary_key` option for `has_many` associations.
    Fixes #10693.

    *Yves Senn*

*   Fix bug where tiny types are incorrectly coerced as boolean when the length is more than 1.

    Fixes #10620.

    *Aaron Patterson*

*   Also support extensions in PostgreSQL 9.1. This feature has been supported since 9.1.

    *kennyj*

*   Deprecate `ConnectionAdapters::SchemaStatements#distinct`,
    as it is no longer used by internals.

    *Ben Woosley*

*   Fix pending migrations error when loading schema and `ActiveRecord::Base.table_name_prefix`
    is not blank.

    Call `assume_migrated_upto_version` on connection to prevent it from first
    being picked up in `method_missing`.

    In the base class, `Migration`, `method_missing` expects the argument to be a
    table name, and calls `proper_table_name` on the arguments before sending to
    `connection`. If `table_name_prefix` or `table_name_suffix` is used, the schema
    version changes to `prefix_version_suffix`, breaking `rake test:prepare`.

    Fixes #10411.

    *Kyle Stevens*

*   Method `read_attribute_before_type_cast` should accept input as symbol.

    *Neeraj Singh*

*   Confirm a record has not already been destroyed before decrementing counter cache.

    *Ben Tucker*

*   Fixed a bug in `ActiveRecord#sanitize_sql_hash_for_conditions` in which
    `self.class` is an argument to `PredicateBuilder#build_from_hash`
    causing `PredicateBuilder` to call non-existent method
    `Class#reflect_on_association`.

    *Zach Ohlgren*

*   While removing index if column option is missing then raise IrreversibleMigration exception.

    Following code should raise `IrreversibleMigration`. But the code was
    failing since options is an array and not a hash.

        def change
          change_table :users do |t|
            t.remove_index [:name, :email]
          end
        end

    Fix was to check if the options is a Hash before operating on it.

    Fixes #10419.

    *Neeraj Singh*

*   Do not overwrite manually built records during one-to-one nested attribute assignment

    For one-to-one nested associations, if you build the new (in-memory)
    child object yourself before assignment, then the NestedAttributes
    module will not overwrite it, e.g.:

        class Member < ActiveRecord::Base
          has_one :avatar
          accepts_nested_attributes_for :avatar

          def avatar
            super || build_avatar(width: 200)
          end
        end

        member = Member.new
        member.avatar_attributes = {icon: 'sad'}
        member.avatar.width # => 200

    *Olek Janiszewski*

*   fixes bug introduced by #3329. Now, when autosaving associations,
    deletions happen before inserts and saves. This prevents a 'duplicate
    unique value' database error that would occur if a record being created had
    the same value on a unique indexed field as that of a record being destroyed.

    *Johnny Holton*

*   Handle aliased attributes in ActiveRecord::Relation.

    When using symbol keys, ActiveRecord will now translate aliased attribute names to the actual column name used in the database:

    With the model

        class Topic
          alias_attribute :heading, :title
        end

    The call

        Topic.where(heading: 'The First Topic')

    should yield the same result as

        Topic.where(title: 'The First Topic')

    This also applies to ActiveRecord::Relation::Calculations calls such as `Model.sum(:aliased)` and `Model.pluck(:aliased)`.

    This will not work with SQL fragment strings like `Model.sum('DISTINCT aliased')`.

    *Godfrey Chan*

*   Mute `psql` output when running rake db:schema:load.

    *Godfrey Chan*

*   Trigger a save on `has_one association=(associate)` when the associate contents have changed.

    Fix #8856.

    *Chris Thompson*

*   Abort a rake task when missing db/structure.sql like `db:schema:load` task.

    *kennyj*

*   rake:db:test:prepare falls back to original environment after execution.

    *Slava Markevich*

Please check [4-0-stable](https://github.com/rails/rails/blob/4-0-stable/activerecord/CHANGELOG.md) for previous changes.<|MERGE_RESOLUTION|>--- conflicted
+++ resolved
@@ -1,8 +1,3 @@
-<<<<<<< HEAD
-*   For missed association exception message
-    which is raised in `ActiveRecord::Associations::Preloader` class
-    added owner record class name in order to simplify to find problem code.
-=======
 *   Generate subquery for `Relation` if it passed as array condition for `where` method
 
     Example:
@@ -17,7 +12,12 @@
         #     WHERE "blogs"."id" IN (SELECT "blogs"."id" FROM "blogs"  WHERE "blogs"."id" = 1)
 
     Fixes: #12415
->>>>>>> bc293ff6
+
+    *Paul Nikitochkin*
+
+*   For missed association exception message
+    which is raised in `ActiveRecord::Associations::Preloader` class
+    added owner record class name in order to simplify to find problem code.
 
     *Paul Nikitochkin*
 
