--- conflicted
+++ resolved
@@ -1,4 +1,3 @@
-<<<<<<< HEAD
 *   Fully support `NULLS [NOT] DISTINCT` for PostgreSQL 15+ indexes
 
     Previous work was done to allow the index to be created in a migration, but it was not
@@ -6,7 +5,7 @@
     in the correct order, which could have resulted in inconsistent schema detection.
 
     *Gregory Jones*
-=======
+
 *   Fix incrementation of in memory counter caches when associations overlap
 
     When two associations had a similarly named counter cache column, Active Record
@@ -83,7 +82,6 @@
     Prepared Statements and Query Logs are incompatible features due to query logs making every query unique.
 
     *zzak, Jean Boussier*
->>>>>>> 93453aaf
 
 *   Support decrypting data encrypted non-deterministically with a SHA1 hash digest.
 
