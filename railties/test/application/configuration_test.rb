--- conflicted
+++ resolved
@@ -2322,29 +2322,6 @@
       assert_equal true, ActionView::Helpers::FormTagHelper.default_enforce_utf8
     end
 
-<<<<<<< HEAD
-=======
-    test "ActionView::Template.finalize_compiled_template_methods is true by default" do
-      app "test"
-      assert_deprecated do
-        ActionView::Template.finalize_compiled_template_methods
-      end
-    end
-
-    test "ActionView::Template.finalize_compiled_template_methods can be configured via config.action_view.finalize_compiled_template_methods" do
-      app_file "config/environments/test.rb", <<-RUBY
-      Rails.application.configure do
-        config.action_view.finalize_compiled_template_methods = false
-      end
-      RUBY
-
-      app "test"
-
-      assert_deprecated do
-        ActionView::Template.finalize_compiled_template_methods
-      end
-    end
-
     test "raises when unknown configuration option is set for ActiveJob" do
       add_to_config <<-RUBY
         config.active_job.unknown = "test"
@@ -2356,7 +2333,6 @@
       end
     end
 
->>>>>>> 2156226e
     test "ActiveJob::Base.retry_jitter is 0.15 by default for new apps" do
       app "development"
 
